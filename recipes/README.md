--- conflicted
+++ resolved
@@ -1,29 +1,7 @@
 # Welcome to `staged-recipes`!
 
-<<<<<<< HEAD
-## Template
-
-Looking to submit a recipe? Check out [the Pangeo Forge sandbox](https://github.com/pangeo-forge/sandbox). It has a template for the recipe module (ex. `recipe.py`) and `meta.yaml`, which will be needed for the pull request.
-
-- example recipe files can be found here https://github.com/pangeo-forge/sandbox/tree/main/recipe
-- an interactive coding environment with the examples is available here https://mybinder.org/v2/gh/pangeo-forge/sandbox/binder
-
-## Organization
-
-When you add your recipe module and `meta.yaml` in this folder, please do so in a new folder.
-
-For example:
-
-```
-recipes/
- └──your_dataset_name/
-     ├──recipe.py
-     └──meta.yml
-```
-=======
 This directory is deliberately left empty.
 
 Please refer to the
 [Recipe Contribution docs](https://pangeo-forge.readthedocs.io/en/latest/pangeo_forge_cloud/recipe_contribution.html)
-to learn how to contribute a recipe to Pangeo Forge Cloud.
->>>>>>> cd9d6ecc
+to learn how to contribute a recipe to Pangeo Forge Cloud.