--- conflicted
+++ resolved
@@ -40,11 +40,7 @@
 # 2023/07/3B-DAY.MS.MRG.3IMERG.20230731
 dates = [
     d.to_pydatetime().strftime('%Y/%m/3B-DAY.MS.MRG.3IMERG.%Y%m%d')
-<<<<<<< HEAD
     for d in pd.date_range('2000-06-01', '2000-06-21', freq='D')
-=======
-    for d in pd.date_range('2000-06-01', '2000-07-01', freq='D')
->>>>>>> fb91999b
 ]
 
 
